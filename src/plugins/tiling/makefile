--- conflicted
+++ resolved
@@ -2,13 +2,10 @@
 BIN_PATH		= ./../../../plugins
 BUILD_PATH		= ./bin
 SRC				= ./plugin.mm
-BINS			= $(BUILD_PATH)/tiling.so
+BINS			= $(BUILD_PATH)/tiling
 LINK			= -shared -fPIC -framework Carbon -framework Cocoa -framework ApplicationServices
-<<<<<<< HEAD
-=======
 DIR := ${CURDIR}
 NOW := $(shell date "+%s")
->>>>>>> f0a4d724
 
 all: $(BINS)
 
@@ -21,16 +18,9 @@
 	mkdir -p $(BUILD_PATH)
 
 clean:
-<<<<<<< HEAD
-	rm -f $(BUILD_PATH)/tiling.so
-
-$(BUILD_PATH)/tiling.so: $(SRC) | $(BUILD_PATH)
-	clang++ $^ $(BUILD_FLAGS) -o $@ $(LINK)
-=======
 	rm -rf $(BUILD_PATH)/tiling*
 	rm -f $(BIN_PATH)/tiling.so
 
 $(BUILD_PATH)/tiling: $(SRC) | $(BUILD_PATH)
 	clang++ $^ $(BUILD_FLAGS) -o $@_$(NOW).so $(LINK)
-	ln -s $(DIR)/$@_$(NOW).so $(BIN_PATH)/tiling.so
->>>>>>> f0a4d724
+	ln -s $(DIR)/$@_$(NOW).so $(BIN_PATH)/tiling.so